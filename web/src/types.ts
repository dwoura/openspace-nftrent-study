export interface NFTInfo {
  id: string;
  tokenId: string;
  ca: string;
  tokenURL: string;
  blockTimestamp: string;
  name: string;
  owner: string;
<<<<<<< HEAD
=======
}

/*
 * @description: NFT出租信息
 */
export interface RentoutOrderMsg {
  maker: string; // 租户地址
  nft_ca: string; // NFT合约地址
  token_id: bigint; // NFT tokenId
  daily_rent: bigint; // 每日租金
  max_rental_duration: bigint; // 最大租赁时长
  min_collateral: bigint; // 最小抵押
  list_endtime: bigint; // 挂单结束时间
}

export interface RentoutOrderEntry extends RentoutOrderMsg {
  id: number;
  token_url: string;
  token_name: string;
  signature: string;
  created_at: string;
>>>>>>> e90b9c9a
}<|MERGE_RESOLUTION|>--- conflicted
+++ resolved
@@ -6,8 +6,6 @@
   blockTimestamp: string;
   name: string;
   owner: string;
-<<<<<<< HEAD
-=======
 }
 
 /*
@@ -29,5 +27,4 @@
   token_name: string;
   signature: string;
   created_at: string;
->>>>>>> e90b9c9a
 }